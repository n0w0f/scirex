docs/source

# From https://raw.githubusercontent.com/github/gitignore/main/Python.gitignore

# Byte-compiled / optimized / DLL files
__pycache__/
*.py[cod]
*$py.class

# C extensions
*.so

# Distribution / packaging
.Python
build/
develop-eggs/
dist/
downloads/
eggs/
.eggs/
lib/
lib64/
parts/
sdist/
var/
wheels/
share/python-wheels/
*.egg-info/
.installed.cfg
*.egg
MANIFEST

# PyInstaller
#  Usually these files are written by a python script from a template
#  before PyInstaller builds the exe, so as to inject date/other infos into it.
*.manifest
*.spec

# Installer logs
pip-log.txt
pip-delete-this-directory.txt

# Unit test / coverage reports
htmlcov/
.tox/
.nox/
.coverage
.coverage.*
.cache
nosetests.xml
coverage.xml
*.cover
*.py,cover
.hypothesis/
.pytest_cache/
cover/

# Translations
*.mo
*.pot

# Django stuff:
*.log
local_settings.py
db.sqlite3
db.sqlite3-journal

# Flask stuff:
instance/
.webassets-cache

# Scrapy stuff:
.scrapy

# Sphinx documentation
docs/_build/

# PyBuilder
.pybuilder/
target/

# Jupyter Notebook
.ipynb_checkpoints

# IPython
profile_default/
ipython_config.py

# PEP 582; used by e.g. github.com/David-OConnor/pyflow and github.com/pdm-project/pdm
__pypackages__/

# Celery stuff
celerybeat-schedule
celerybeat.pid

# SageMath parsed files
*.sage.py

# Environments
.env
.venv
env/
venv/
ENV/
env.bak/
venv.bak/

# Spyder project settings
.spyderproject
.spyproject

# Rope project settings
.ropeproject

# mkdocs documentation
/site

# mypy
.mypy_cache/
.dmypy.json
dmypy.json

# Pyre type checker
.pyre/

# pytype static type analyzer
.pytype/

# Cython debug symbols
cython_debug/

# Vscode config files
.vscode/

# PyCharm
#  JetBrains specific template is maintained in a separate JetBrains.gitignore that can
#  be found at https://github.com/github/gitignore/blob/main/Global/JetBrains.gitignore
#  and can be added to the global gitignore or merged into this file.  For a more nuclear
#  option (not recommended) you can uncomment the following to ignore the entire idea folder.
#.idea/


temp/
<<<<<<< HEAD
notebooks
=======
notebooks/
>>>>>>> 63b1ca7d
scripts
.DS_Store<|MERGE_RESOLUTION|>--- conflicted
+++ resolved
@@ -141,10 +141,6 @@
 
 
 temp/
-<<<<<<< HEAD
-notebooks
-=======
 notebooks/
->>>>>>> 63b1ca7d
 scripts
 .DS_Store